--- conflicted
+++ resolved
@@ -100,12 +100,9 @@
 
         if (versions.Count > 0)
         {
-<<<<<<< HEAD
             var orderedVersions = versions.Reverse();
             result += $"\nRecent versions: {string.Join(", ", orderedVersions)}\n";
-=======
-            result += $"\nRecent versions: {string.Join(", ", versions)}\n";
->>>>>>> c84d23c0
+
         }
 
         if (packageInfo.Dependencies.Count == 0)
